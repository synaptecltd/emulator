package emulator

import (
	"math"
	"math/rand"
	"time"
)

// Emulated event types
const (
	SinglePhaseFault     = iota
	ThreePhaseFault      = iota
	OverVoltage          = iota
	UnderVoltage         = iota
	OverFrequency        = iota
	UnderFrequency       = iota
	CapacitorOverCurrent = iota
)

// EmulatedFaultStartSamples is the number of samples before initiating an emulated fault
const EmulatedFaultStartSamples = 1000

// MaxEmulatedFaultDurationSamples is the number of samples for emulating a fault
const MaxEmulatedFaultDurationSamples = 6000

// MaxEmulatedCapacitorOverCurrentSamples is the number of samples for emulating a fault
const MaxEmulatedCapacitorOverCurrentSamples = 8000

// MaxEmulatedFrequencyDurationSamples is the number of samples for emulating frequency deviations
const MaxEmulatedFrequencyDurationSamples = 8000

// EmulatedFaultCurrentMagnitude is the additional fault current magnitude added to one circuit end
const EmulatedFaultCurrentMagnitude = 80

const TwoPiOverThree = 2 * math.Pi / 3

type ThreePhaseEmulation struct {
	// inputs
	PosSeqMag       float64
	PhaseOffset     float64
	NegSeqMag       float64
	NegSeqAng       float64
	ZeroSeqMag      float64
	ZeroSeqAng      float64
	HarmonicNumbers []float64 `mapstructure:",omitempty,flow"`
	HarmonicMags    []float64 `mapstructure:",omitempty,flow"` // pu, relative to PosSeqMag
	HarmonicAngs    []float64 `mapstructure:",omitempty,flow"`
	NoiseMax        float64

	// event emulation
	FaultPhaseAMag        float64
	FaultPosSeqMag        float64
	FaultRemainingSamples int

	// state change
	PosSeqMagNew      float64
	PosSeqMagRampRate float64

	// internal state
	pAngle float64

	// outputs
	A, B, C float64
}

type TemperatureEmulation struct {
	MeanTemperature float64
	NoiseMax        float64
	ModulationMag   float64

	AnomalyProbability float64
	AnomalyMagnitude float64
	IsAnomaly bool

	TrendAnomaly bool
	TrendAnomalyLength int
	TrendAnomalyIndex int
	TrendAnomalyFactor float64

	T float64
}

// Emulator encapsulates the waveform emulation of three-phase voltage, three-phase current, or temperature
type Emulator struct {
	// common inputs
	SamplingRate int
	Ts           float64
	Fnom         float64
	Fdeviation   float64

	V *ThreePhaseEmulation
	I *ThreePhaseEmulation

	T *TemperatureEmulation

	// common state
	SmpCnt                     int
	fDeviationRemainingSamples int

	r *rand.Rand
}

func wrapAngle(a float64) float64 {
	if a > math.Pi {
		return a - 2*math.Pi
	}
	return a
}

// StartEvent initiates an emulated event
func (e *Emulator) StartEvent(eventType int) {
	// fmt.Println("StartEvent()", eventType)

	switch eventType {
	case SinglePhaseFault:
		// TODO
		// e.I.FaultPosSeqMag = EmulatedFaultCurrentMagnitude
		// e.I.FaultRemainingSamples = MaxEmulatedFaultDurationSamples
		e.I.FaultPhaseAMag = e.I.PosSeqMag * 1.2 //EmulatedFaultCurrentMagnitude
		e.I.FaultRemainingSamples = MaxEmulatedFaultDurationSamples
		e.V.FaultPhaseAMag = e.V.PosSeqMag * -0.2
		e.V.FaultRemainingSamples = MaxEmulatedFaultDurationSamples
	case ThreePhaseFault:
		e.I.FaultPosSeqMag = e.I.PosSeqMag * 1.2 //EmulatedFaultCurrentMagnitude
		e.I.FaultRemainingSamples = MaxEmulatedFaultDurationSamples
		e.V.FaultPosSeqMag = e.V.PosSeqMag * -0.2
		e.V.FaultRemainingSamples = MaxEmulatedFaultDurationSamples
	case OverVoltage:
		e.V.FaultPosSeqMag = e.V.PosSeqMag * 0.2
		e.V.FaultRemainingSamples = MaxEmulatedFaultDurationSamples
	case UnderVoltage:
		e.V.FaultPosSeqMag = e.V.PosSeqMag * -0.2
		e.V.FaultRemainingSamples = MaxEmulatedFaultDurationSamples
	case OverFrequency:
		e.Fdeviation = 0.1
		e.fDeviationRemainingSamples = MaxEmulatedFrequencyDurationSamples
	case UnderFrequency:
		e.Fdeviation = -0.1
		e.fDeviationRemainingSamples = MaxEmulatedFrequencyDurationSamples
	case CapacitorOverCurrent:
		// TODO
		e.I.FaultPosSeqMag = e.I.PosSeqMag * 0.01
		e.I.FaultRemainingSamples = MaxEmulatedCapacitorOverCurrentSamples
	default:
	}
}

func NewEmulator(samplingRate int, frequency float64) *Emulator {
	emu := &Emulator{
		SamplingRate: samplingRate,
		Fnom:         frequency,
		Fdeviation:   0.0,
		Ts:           1 / float64(samplingRate),
	}

	emu.r = rand.New(rand.NewSource(time.Now().Unix()))

	return emu
}

// Step performs one iteration of the waveform generation
func (e *Emulator) Step() {
	f := e.Fnom + e.Fdeviation

	if e.fDeviationRemainingSamples > 0 {
		e.fDeviationRemainingSamples--
		if e.fDeviationRemainingSamples == 0 {
			e.Fdeviation = 0.0
		}
	}

	if e.V != nil {
		e.V.stepThreePhase(e.r, f, e.Ts, e.SmpCnt)
	}
	if e.I != nil {
		e.I.stepThreePhase(e.r, f, e.Ts, e.SmpCnt)
	}
	if e.T != nil {
		e.T.stepTemperature(e.r, e.Ts)
	}

	e.SmpCnt++
	if int(e.SmpCnt) >= e.SamplingRate {
		e.SmpCnt = 0
	}
}

<<<<<<< HEAD
func createTrendMask(length int) []float64 {
	mask := make([]float64, length)
	for i := range mask {
		mask[i] = float64(i)/float64(length)
	}
	return mask
}

func (t *TemperatureEmulation) StepTemperature(r *rand.Rand, Ts float64) {
=======
func (t *TemperatureEmulation) stepTemperature(r *rand.Rand, Ts float64) {
>>>>>>> e66872cb
	varyingT := t.MeanTemperature * (1 + t.ModulationMag*math.Cos(1000.0*Ts))

	trendAnomalyDelta := 0.0
	if t.TrendAnomaly == true {
		trend := createTrendMask(t.TrendAnomalyLength)
		trendAnomalyDelta = trend[t.TrendAnomalyIndex] * t.TrendAnomalyFactor
		if t.TrendAnomalyIndex == len(trend) - 1 {
			t.TrendAnomalyIndex = 0
		} else {
			t.TrendAnomalyIndex += 1
		}
	}

	if t.AnomalyMagnitude > 0 {
		if t.AnomalyProbability > rand.Float64() {
			varyingT = varyingT + t.AnomalyMagnitude
			t.IsAnomaly = true
		} else {
			t.IsAnomaly = false
		}
	}

	t.T = varyingT + r.NormFloat64()*t.NoiseMax*t.MeanTemperature + trendAnomalyDelta
}

func (e *ThreePhaseEmulation) stepThreePhase(r *rand.Rand, f float64, Ts float64, smpCnt int) {
	angle := (f*2*math.Pi*Ts + e.pAngle)
	angle = wrapAngle(angle)
	e.pAngle = angle

	PosSeqPhase := e.PhaseOffset + e.pAngle

	if math.Abs(e.PosSeqMagNew-e.PosSeqMag) >= math.Abs(e.PosSeqMagRampRate) {
		e.PosSeqMag = e.PosSeqMag + e.PosSeqMagRampRate
	}

	posSeqMag := e.PosSeqMag
	// phaseAMag := e.PosSeqMag
	if /*smpCnt > EmulatedFaultStartSamples && */ e.FaultRemainingSamples > 0 {
		posSeqMag = posSeqMag + e.FaultPosSeqMag
		e.FaultRemainingSamples--
	}

	// positive sequence
	a1 := math.Sin(PosSeqPhase) * posSeqMag
	b1 := math.Sin(PosSeqPhase-TwoPiOverThree) * posSeqMag
	c1 := math.Sin(PosSeqPhase+TwoPiOverThree) * posSeqMag

	// negative sequence
	a2 := math.Sin(PosSeqPhase+e.NegSeqAng) * e.NegSeqMag * e.PosSeqMag
	b2 := math.Sin(PosSeqPhase+TwoPiOverThree+e.NegSeqAng) * e.NegSeqMag * e.PosSeqMag
	c2 := math.Sin(PosSeqPhase-TwoPiOverThree+e.NegSeqAng) * e.NegSeqMag * e.PosSeqMag

	// zero sequence
	abc0 := math.Sin(PosSeqPhase+e.ZeroSeqAng) * e.ZeroSeqMag

	// harmonics
	ah := 0.0
	bh := 0.0
	ch := 0.0
	if len(e.HarmonicNumbers) > 0 {
		// ensure consistent array sizes have been specified
		if len(e.HarmonicNumbers) == len(e.HarmonicMags) && len(e.HarmonicNumbers) == len(e.HarmonicAngs) {
			for i, n := range e.HarmonicNumbers {
				mag := e.HarmonicMags[i] * e.PosSeqMag
				ang := e.HarmonicAngs[i] // / 180.0 * math.Pi

				ah = ah + math.Sin(n*(PosSeqPhase)+ang)*mag
				bh = bh + math.Sin(n*(PosSeqPhase-TwoPiOverThree)+ang)*mag
				ch = ch + math.Sin(n*(PosSeqPhase+TwoPiOverThree)+ang)*mag
			}
		}
	}

	// add noise, ensure worst case where noise is uncorrelated across phases
	ra := r.NormFloat64() * e.NoiseMax * e.PosSeqMag
	rb := r.NormFloat64() * e.NoiseMax * e.PosSeqMag
	rc := r.NormFloat64() * e.NoiseMax * e.PosSeqMag

	// combine the output for each phase
	e.A = a1 + a2 + abc0 + ah + ra
	e.B = b1 + b2 + abc0 + bh + rb
	e.C = c1 + c2 + abc0 + ch + rc
}<|MERGE_RESOLUTION|>--- conflicted
+++ resolved
@@ -185,7 +185,6 @@
 	}
 }
 
-<<<<<<< HEAD
 func createTrendMask(length int) []float64 {
 	mask := make([]float64, length)
 	for i := range mask {
@@ -194,10 +193,7 @@
 	return mask
 }
 
-func (t *TemperatureEmulation) StepTemperature(r *rand.Rand, Ts float64) {
-=======
 func (t *TemperatureEmulation) stepTemperature(r *rand.Rand, Ts float64) {
->>>>>>> e66872cb
 	varyingT := t.MeanTemperature * (1 + t.ModulationMag*math.Cos(1000.0*Ts))
 
 	trendAnomalyDelta := 0.0
